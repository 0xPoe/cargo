--- conflicted
+++ resolved
@@ -154,11 +154,7 @@
 This will soon become a hard error, so it's either recommended
 to update to a fixed version or contact the upstream maintainer
 about this warning.
-<<<<<<< HEAD
-[UPDATING] registry `[CWD]/registry`
-=======
-[UPDATING] `CWD/registry` index
->>>>>>> 59843122
+[UPDATING] `[CWD]/registry` index
 ",
             )
             .with_stdout_contains(
@@ -185,11 +181,7 @@
 This will soon become a hard error, so it's either recommended
 to update to a fixed version or contact the upstream maintainer
 about this warning.
-<<<<<<< HEAD
-[UPDATING] registry `[CWD]/registry`
-=======
-[UPDATING] `CWD/registry` index
->>>>>>> 59843122
+[UPDATING] `[CWD]/registry` index
 ",
             )
             .with_stdout_contains(
