--- conflicted
+++ resolved
@@ -1683,9 +1683,7 @@
     fs::mkdir(&foo.root().join("tmp"), io::USER_EXEC ^ io::USER_EXEC).unwrap();
     assert_that(foo.process(cargo_dir().join("cargo")).arg("build"),
                 execs().with_status(0));
-<<<<<<< HEAD
     fs::chmod(&foo.root().join("tmp"), io::USER_DIR).unwrap();
-=======
 })
 
 test!(bad_cargo_config {
@@ -1712,5 +1710,4 @@
 [..].cargo[..]config:2:20-2:21 expected `=`, but found `i`
 
 "));
->>>>>>> 670fc47d
 })