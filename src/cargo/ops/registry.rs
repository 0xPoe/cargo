use std::env;
use std::fs::{self, File};
use std::iter::repeat;
use std::time::Duration;

use curl::easy::{Easy, SslOpt};
use git2;
use registry::{Registry, NewCrate, NewCrateDependency};

use url::percent_encoding::{percent_encode, QUERY_ENCODE_SET};

use version;
use core::source::Source;
use core::{Package, SourceId, Workspace};
use core::dependency::Kind;
use core::manifest::ManifestMetadata;
use ops;
use sources::{RegistrySource};
use util::config::{self, Config, Value, Definition};
use util::paths;
use util::ToUrl;
use util::errors::{CargoError, CargoResult, CargoResultExt};
use util::important_paths::find_root_manifest_for_wd;

pub struct RegistryConfig {
    pub index: Option<String>,
    pub token: Option<String>,
}

pub struct PublishOpts<'cfg> {
    pub config: &'cfg Config,
    pub token: Option<String>,
    pub index: Option<String>,
    pub verify: bool,
    pub allow_dirty: bool,
    pub jobs: Option<u32>,
    pub target: Option<&'cfg str>,
    pub dry_run: bool,
}

pub fn publish(ws: &Workspace, opts: &PublishOpts) -> CargoResult<()> {
    let pkg = ws.current()?;

    if !pkg.publish() {
        bail!("some crates cannot be published.\n\
               `{}` is marked as unpublishable", pkg.name());
    }
    if !pkg.manifest().patch().is_empty() {
        bail!("published crates cannot contain [patch] sections");
    }

    let (mut registry, reg_id) = registry(opts.config,
                                          opts.token.clone(),
                                          opts.index.clone())?;
    verify_dependencies(pkg, &reg_id)?;

    // Prepare a tarball, with a non-surpressable warning if metadata
    // is missing since this is being put online.
    let tarball = ops::package(ws, &ops::PackageOpts {
        config: opts.config,
        verify: opts.verify,
        list: false,
        check_metadata: true,
        allow_dirty: opts.allow_dirty,
        target: opts.target,
        jobs: opts.jobs,
    })?.unwrap();

    // Upload said tarball to the specified destination
    opts.config.shell().status("Uploading", pkg.package_id().to_string())?;
    transmit(opts.config, pkg, tarball.file(), &mut registry, opts.dry_run)?;

    Ok(())
}

fn verify_dependencies(pkg: &Package, registry_src: &SourceId)
                       -> CargoResult<()> {
    for dep in pkg.dependencies().iter() {
        if dep.source_id().is_path() {
            if !dep.specified_req() {
                bail!("all path dependencies must have a version specified \
                       when publishing.\ndependency `{}` does not specify \
                       a version", dep.name())
            }
        } else if dep.source_id() != registry_src {
            if dep.source_id().is_registry() {
                bail!("crates cannot be published to crates.io with dependencies sourced from other\n\
                       registries either publish `{}` on crates.io or pull it into this repository\n\
                       and specify it with a path and version\n\
                       (crate `{}` is pulled from {}", dep.name(), dep.name(), dep.source_id());
            } else {
                bail!("crates cannot be published to crates.io with dependencies sourced from \
                       a repository\neither publish `{}` as its own crate on crates.io and \
                       specify a crates.io version as a dependency or pull it into this \
                       repository and specify it with a path and version\n(crate `{}` has \
                       repository path `{}`)", dep.name(), dep.name(),  dep.source_id());
            }
        }
    }
    Ok(())
}

fn transmit(config: &Config,
            pkg: &Package,
            tarball: &File,
            registry: &mut Registry,
            dry_run: bool) -> CargoResult<()> {
    let deps = pkg.dependencies().iter().map(|dep| {
        NewCrateDependency {
            optional: dep.is_optional(),
            default_features: dep.uses_default_features(),
            name: dep.name().to_string(),
            features: dep.features().to_vec(),
            version_req: dep.version_req().to_string(),
            target: dep.platform().map(|s| s.to_string()),
            kind: match dep.kind() {
                Kind::Normal => "normal",
                Kind::Build => "build",
                Kind::Development => "dev",
            }.to_string(),
        }
    }).collect::<Vec<NewCrateDependency>>();
    let manifest = pkg.manifest();
    let ManifestMetadata {
        ref authors, ref description, ref homepage, ref documentation,
        ref keywords, ref readme, ref repository, ref license, ref license_file,
        ref categories, ref badges,
    } = *manifest.metadata();
    let readme_content = match *readme {
        Some(ref readme) => Some(paths::read(&pkg.root().join(readme))?),
        None => None,
    };
    if let Some(ref file) = *license_file {
        if fs::metadata(&pkg.root().join(file)).is_err() {
            bail!("the license file `{}` does not exist", file)
        }
    }

    // Do not upload if performing a dry run
    if dry_run {
        config.shell().warn("aborting upload due to dry run")?;
        return Ok(());
    }

    let publish = registry.publish(&NewCrate {
        name: pkg.name().to_string(),
        vers: pkg.version().to_string(),
        deps: deps,
        features: pkg.summary().features().clone(),
        authors: authors.clone(),
        description: description.clone(),
        homepage: homepage.clone(),
        documentation: documentation.clone(),
        keywords: keywords.clone(),
        categories: categories.clone(),
        readme: readme_content,
        readme_file: readme.clone(),
        repository: repository.clone(),
        license: license.clone(),
        license_file: license_file.clone(),
        badges: badges.clone(),
    }, tarball);

    match publish {
        Ok(warnings) => {
            if !warnings.invalid_categories.is_empty() {
                let msg = format!("\
                    the following are not valid category slugs and were \
                    ignored: {}. Please see https://crates.io/category_slugs \
                    for the list of all category slugs. \
                    ", warnings.invalid_categories.join(", "));
                config.shell().warn(&msg)?;
            }

            if !warnings.invalid_badges.is_empty() {
                let msg = format!("\
                    the following are not valid badges and were ignored: {}. \
                    Either the badge type specified is unknown or a required \
                    attribute is missing. Please see \
                    http://doc.crates.io/manifest.html#package-metadata \
                    for valid badge types and their required attributes.",
                    warnings.invalid_badges.join(", "));
                config.shell().warn(&msg)?;
            }

            Ok(())
        },
        Err(e) => Err(e.into()),
    }
}

pub fn registry_configuration(config: &Config,
                              host: Option<String>) -> CargoResult<RegistryConfig> {
    let (index, token) = match host {
        Some(host) => {
            (Some(Value { val: host.clone(), definition: Definition::Environment }),
             config.get_string(&format!("registry.{}.token", host))?)
        }
        None => {
            // Checking out for default index and token
            (config.get_string("registry.index")?,
             config.get_string("registry.token")?)
        }
    };

    Ok(RegistryConfig {
        index: index.map(|p| p.val),
        token: token.map(|p| p.val)
    })
}

pub fn registry(config: &Config,
                token: Option<String>,
                index: Option<String>) -> CargoResult<(Registry, SourceId)> {
    // Parse all configuration options
    let RegistryConfig {
        token: token_config,
        index: _index_config,
    } = registry_configuration(config, index.clone())?;
    let token = token.or(token_config);
    let sid = match index {
        Some(index) => SourceId::for_registry(&index.to_url()?)?,
        None => SourceId::crates_io(config)?,
    };
    let api_host = {
        let mut src = RegistrySource::remote(&sid, config);
        src.update().chain_err(|| {
            format!("failed to update {}", sid)
        })?;
        (src.config()?).unwrap().api.unwrap()
    };
    let handle = http_handle(config)?;
    Ok((Registry::new_handle(api_host, token, handle), sid))
}

/// Create a new HTTP handle with appropriate global configuration for cargo.
pub fn http_handle(config: &Config) -> CargoResult<Easy> {
    if !config.network_allowed() {
        bail!("attempting to make an HTTP request, but --frozen was \
               specified")
    }

    // The timeout option for libcurl by default times out the entire transfer,
    // but we probably don't want this. Instead we only set timeouts for the
    // connect phase as well as a "low speed" timeout so if we don't receive
    // many bytes in a large-ish period of time then we time out.
    let mut handle = Easy::new();
    handle.connect_timeout(Duration::new(30, 0))?;
    handle.low_speed_limit(10 /* bytes per second */)?;
    handle.low_speed_time(Duration::new(30, 0))?;
    handle.useragent(&version().to_string())?;
    if let Some(proxy) = http_proxy(config)? {
        handle.proxy(&proxy)?;
    }
    if let Some(cainfo) = config.get_path("http.cainfo")? {
        handle.cainfo(&cainfo.val)?;
    }
    if let Some(check) = config.get_bool("http.check-revoke")? {
        handle.ssl_options(SslOpt::new().no_revoke(!check.val))?;
    }
    if let Some(timeout) = http_timeout(config)? {
        handle.connect_timeout(Duration::new(timeout as u64, 0))?;
        handle.low_speed_time(Duration::new(timeout as u64, 0))?;
    }
    Ok(handle)
}

/// Find an explicit HTTP proxy if one is available.
///
/// Favor cargo's `http.proxy`, then git's `http.proxy`. Proxies specified
/// via environment variables are picked up by libcurl.
fn http_proxy(config: &Config) -> CargoResult<Option<String>> {
    if let Some(s) = config.get_string("http.proxy")? {
        return Ok(Some(s.val))
    }
    if let Ok(cfg) = git2::Config::open_default() {
        if let Ok(s) = cfg.get_str("http.proxy") {
            return Ok(Some(s.to_string()))
        }
    }
    Ok(None)
}

/// Determine if an http proxy exists.
///
/// Checks the following for existence, in order:
///
/// * cargo's `http.proxy`
/// * git's `http.proxy`
/// * `http_proxy` env var
/// * `HTTP_PROXY` env var
/// * `https_proxy` env var
/// * `HTTPS_PROXY` env var
pub fn http_proxy_exists(config: &Config) -> CargoResult<bool> {
    if http_proxy(config)?.is_some() {
        Ok(true)
    } else {
        Ok(["http_proxy", "HTTP_PROXY",
           "https_proxy", "HTTPS_PROXY"].iter().any(|v| env::var(v).is_ok()))
    }
}

pub fn http_timeout(config: &Config) -> CargoResult<Option<i64>> {
    if let Some(s) = config.get_i64("http.timeout")? {
        return Ok(Some(s.val))
    }
    Ok(env::var("HTTP_TIMEOUT").ok().and_then(|s| s.parse().ok()))
}

<<<<<<< HEAD
pub fn registry_login(config: &Config, token: String) -> CargoResult<()> {
    let RegistryConfig { token: old_token, .. } = registry_configuration(config)?;
=======
pub fn registry_login(config: &Config,
                      token: String,
                      host: Option<String>) -> CargoResult<()> {
    let RegistryConfig {
        index: _,
        token: old_token
    } = registry_configuration(config, host.clone())?;

>>>>>>> 002996eb
    if let Some(old_token) = old_token {
        if old_token == token {
            return Ok(());
        }
    }

    config::save_credentials(config, token, host)
}

pub struct OwnersOptions {
    pub krate: Option<String>,
    pub token: Option<String>,
    pub index: Option<String>,
    pub to_add: Option<Vec<String>>,
    pub to_remove: Option<Vec<String>>,
    pub list: bool,
}

pub fn modify_owners(config: &Config, opts: &OwnersOptions) -> CargoResult<()> {
    let name = match opts.krate {
        Some(ref name) => name.clone(),
        None => {
            let manifest_path = find_root_manifest_for_wd(None, config.cwd())?;
            let pkg = Package::for_path(&manifest_path, config)?;
            pkg.name().to_string()
        }
    };

    let (mut registry, _) = registry(config, opts.token.clone(),
                                          opts.index.clone())?;

    if let Some(ref v) = opts.to_add {
        let v = v.iter().map(|s| &s[..]).collect::<Vec<_>>();
        let msg = registry.add_owners(&name, &v).map_err(|e| {
            CargoError::from(format!("failed to invite owners to crate {}: {}", name, e))
        })?;

        config.shell().status("Owner", msg)?;
    }

    if let Some(ref v) = opts.to_remove {
        let v = v.iter().map(|s| &s[..]).collect::<Vec<_>>();
        config.shell().status("Owner", format!("removing {:?} from crate {}",
                                                    v, name))?;
        registry.remove_owners(&name, &v).map_err(|e| {
            CargoError::from(format!("failed to remove owners from crate {}: {}", name, e))
        })?;
    }

    if opts.list {
        let owners = registry.list_owners(&name).map_err(|e| {
            CargoError::from(format!("failed to list owners of crate {}: {}", name, e))
        })?;
        for owner in owners.iter() {
            print!("{}", owner.login);
            match (owner.name.as_ref(), owner.email.as_ref()) {
                (Some(name), Some(email)) => println!(" ({} <{}>)", name, email),
                (Some(s), None) |
                (None, Some(s)) => println!(" ({})", s),
                (None, None) => println!(""),
            }
        }
    }

    Ok(())
}

pub fn yank(config: &Config,
            krate: Option<String>,
            version: Option<String>,
            token: Option<String>,
            index: Option<String>,
            undo: bool) -> CargoResult<()> {
    let name = match krate {
        Some(name) => name,
        None => {
            let manifest_path = find_root_manifest_for_wd(None, config.cwd())?;
            let pkg = Package::for_path(&manifest_path, config)?;
            pkg.name().to_string()
        }
    };
    let version = match version {
        Some(v) => v,
        None => bail!("a version must be specified to yank")
    };

    let (mut registry, _) = registry(config, token, index)?;

    if undo {
        config.shell().status("Unyank", format!("{}:{}", name, version))?;
        registry.unyank(&name, &version).map_err(|e| {
            CargoError::from(format!("failed to undo a yank: {}", e))
        })?;
    } else {
        config.shell().status("Yank", format!("{}:{}", name, version))?;
        registry.yank(&name, &version).map_err(|e| {
            CargoError::from(format!("failed to yank: {}", e))
        })?;
    }

    Ok(())
}

pub fn search(query: &str,
              config: &Config,
              index: Option<String>,
              limit: u8) -> CargoResult<()> {
    fn truncate_with_ellipsis(s: &str, max_length: usize) -> String {
        if s.len() < max_length {
            s.to_string()
        } else {
            format!("{}…", &s[..max_length - 1])
        }
    }

    let (mut registry, _) = registry(config, None, index)?;
    let (crates, total_crates) = registry.search(query, limit).map_err(|e| {
        CargoError::from(format!("failed to retrieve search results from the registry: {}", e))
    })?;

    let list_items = crates.iter()
        .map(|krate| (
            format!("{} = \"{}\"", krate.name, krate.max_version),
            krate.description.as_ref().map(|desc|
                truncate_with_ellipsis(&desc.replace("\n", " "), 128))
        ))
        .collect::<Vec<_>>();
    let description_margin = list_items.iter()
        .map(|&(ref left, _)| left.len() + 4)
        .max()
        .unwrap_or(0);

    for (name, description) in list_items.into_iter() {
        let line = match description {
            Some(desc) => {
                let space = repeat(' ').take(description_margin - name.len())
                                       .collect::<String>();
                name + &space + "# " + &desc
            }
            None => name
        };
        println!("{}", line);
    }

    let search_max_limit = 100;
    if total_crates > u32::from(limit) && limit < search_max_limit {
        println!("... and {} crates more (use --limit N to see more)",
                 total_crates - u32::from(limit));
    } else if total_crates > u32::from(limit) && limit >= search_max_limit {
        println!("... and {} crates more (go to http://crates.io/search?q={} to see more)",
                 total_crates - u32::from(limit),
                 percent_encode(query.as_bytes(), QUERY_ENCODE_SET));
    }

    Ok(())
}<|MERGE_RESOLUTION|>--- conflicted
+++ resolved
@@ -307,19 +307,14 @@
     Ok(env::var("HTTP_TIMEOUT").ok().and_then(|s| s.parse().ok()))
 }
 
-<<<<<<< HEAD
-pub fn registry_login(config: &Config, token: String) -> CargoResult<()> {
-    let RegistryConfig { token: old_token, .. } = registry_configuration(config)?;
-=======
 pub fn registry_login(config: &Config,
                       token: String,
                       host: Option<String>) -> CargoResult<()> {
     let RegistryConfig {
-        index: _,
-        token: old_token
+        token: old_token,
+        ..
     } = registry_configuration(config, host.clone())?;
 
->>>>>>> 002996eb
     if let Some(old_token) = old_token {
         if old_token == token {
             return Ok(());
